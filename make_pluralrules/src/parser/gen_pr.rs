use proc_macro2::Span;

use proc_macro2::{Ident, Literal, TokenStream};
use cldr_pluralrules_parser::ast::*;

fn convert_literal(num: usize) -> Literal {
    Literal::u64_unsuffixed(num as u64)
}

fn convert_ident(id: &str) -> Ident {
    Ident::new(id, Span::call_site())
}

fn convert_range(low: usize, up: usize) -> (Literal, Literal) {
    let u = convert_literal(up);
    let d = convert_literal(low);

    (d, u)
}

// convert a range list into a tuple of lists: one for lists of values and one for lists of ranges
<<<<<<< HEAD
fn convert_rangl(
    rangl: RangeList,
) -> (
    Vec<Literal>,
    Vec<(Literal, Literal)>,
) {
    let mut litints = Vec::new();
    let mut litrange = Vec::new();
=======
fn convert_rangl(rangl: RangeList) -> (
    Vec<syn::LitInt>,
    Vec<(syn::LitInt, syn::token::DotDotEq, syn::LitInt)>) {
    
    let mut litints = Vec::<syn::LitInt>::new();
    let mut litrange = Vec::<(syn::LitInt, syn::token::DotDotEq, syn::LitInt)>::new();
>>>>>>> 889dd312

    for x in rangl.0 {
        match &x {
            RangeListItem::Value(x) => litints.push(convert_literal(x.0)),
            RangeListItem::Range(x) => litrange.push(convert_range(x.lower_val.0, x.upper_val.0)),
        }
    }

    (litints, litrange)
}

// match the needed operator symbol
fn get_operator_symbol(op: &Operator) -> TokenStream {
    match op {
        Operator::In | Operator::Is | Operator::EQ => quote!(==),
        Operator::NotIn | Operator::IsNot | Operator::NotEQ => quote!(!=),
        Operator::Within => quote!(<=),
        Operator::NotWithin => quote!(>),
    }
}

fn create_relation(rel: Relation) -> TokenStream {
    let left = rel.expression;
    let operator = rel.operator;
    let right = rel.range_list;

    let mut relations = Vec::<TokenStream>::new();

    let l = convert_ident(&left.operand.0.to_string());
    let o = get_operator_symbol(&operator);
    let r1 = convert_rangl(right);

    let mut m = convert_literal(0);
    let mod_check = if left.modulus != None {
        m = convert_literal((left.modulus.unwrap().0).0);
        true
    } else {
        false
    };

    if operator == Operator::Within || operator == Operator::NotWithin {
<<<<<<< HEAD
        let rfront = &(r1.1)[0].0;
        let rback = &(r1.1)[0].1;
=======
        let rfront_lit = &(r1.1)[0].0;
        let rback_lit = &(r1.1)[0].2;
>>>>>>> 889dd312

        let (rfront, rback, whole_symbol) = if left.operand.0 == 'n' {
            if !mod_check {
                (quote!(#rfront_lit.0), quote!(#rback_lit.0), quote!(po.#l))
            } else {
                (quote!(#rfront_lit), quote!(#rback_lit), quote!(po.i % #m))
            }
        } else {
            (
                quote!(#rfront_lit),
                quote!(#rback_lit),
                if !mod_check {
                    quote!(po.#l)
                } else {
                    quote!(po.i % #m)
                },
            )
        };

        let rel_tokens = quote! { #rfront #o #whole_symbol && #whole_symbol #o #rback};
        relations.push(rel_tokens);
    } else {
        for r in r1.0 {
            let (symbol, rval) = if left.operand.0 == 'n' {
                if !mod_check {
                    (quote!(po.#l), quote!(#r.0))
                } else {
                    (quote!(po.i % #m), quote!(#r))
                }
            } else {
                (
                    if !mod_check {
                        quote!(po.#l)
                    } else {
                        quote!(po.#l % #m)
                    },
                    quote!(#r),
                )
            };

            let rel_tokens = quote!{ #symbol #o #rval };
            relations.push(rel_tokens);
        }
        for r in r1.1 {
            let rfront = r.0;
            let rback = r.1;

<<<<<<< HEAD
            let rel_tokens = if left.operand.0 == 'n' {
                if mod_check == false {
                    quote! {matches!(po.i, #rfront ..= #rback) && po.f == 0 }
                } else {
                    quote! {matches!(po.i % #m, #rfront ..= #rback) && po.f == 0}
                }
            } else {
                if mod_check == false {
                    quote! {matches!(po.#l, #rfront ..= #rback)}
                } else {
                    quote! {matches!(po.#l % #m, #rfront ..= #rback)}
                }
=======
            let (symbol, perim) = if left.operand.0 == 'n' {
                if !mod_check {
                    (quote!(po.i), quote!{ && po.f == 0})
                } else {
                    (quote!(po.i), quote!{})
                }
            } else {
                (
                    if !mod_check {
                        quote!(po.#l)
                    } else {
                        quote!(po.#l % #m)
                    },
                    quote!{},
                )
>>>>>>> 889dd312
            };

            let filling = quote! { #symbol, #rfront #rdot #rback };
            let rel_tokens = quote! { matches!( #filling ) #perim };
            relations.push(rel_tokens);
        }
    }

    let relationexpr = match operator {
        Operator::In | Operator::Is | Operator::EQ => if relations.len() > 1 {
            quote!{ ( #(#relations)||* ) }
        } else {
            quote!{ #(#relations)||* }
        },
        Operator::NotIn | Operator::NotEQ | Operator::IsNot => quote!{ #(#relations)&&* },
        Operator::Within | Operator::NotWithin => quote!{ #(#relations)||* },
    };
    relationexpr
}

// Unfold AndConditions and tokenize together with &&
fn create_and_condition(acond: AndCondition) -> TokenStream {
    let mut andcondvec = Vec::<TokenStream>::new();

    // unpack the AndCondition and get all relations from within it
    for a in acond.0 {
        andcondvec.push(create_relation(a));
    }

    // Unfold AndConditions and tokenize together with &&
    quote!{ ( #(#andcondvec)&&* ) }
}

// unfold OrConditions and tokenize together with ||
fn create_condition(cond: Condition) -> TokenStream {
    let mut condvec = Vec::<TokenStream>::new();

    // unpack the OrCondition and get all AndConditions from within it
    for c in cond.0 {
        condvec.push(create_and_condition(c));
    }

    // unfold OrConditions and tokenize together with ||
    quote!{ #(#condvec)||* }
}

// Function takes a full condition as input
// Returns a TokenStream of the expression of the plural rule in Rust
pub fn gen_pr(cond: Condition) -> TokenStream {
    // create_condition(cond).into_token_stream()
    create_condition(cond)
}<|MERGE_RESOLUTION|>--- conflicted
+++ resolved
@@ -19,23 +19,15 @@
 }
 
 // convert a range list into a tuple of lists: one for lists of values and one for lists of ranges
-<<<<<<< HEAD
-fn convert_rangl(
-    rangl: RangeList,
+
+fn convert_rangl(rangl: RangeList) 
 ) -> (
     Vec<Literal>,
     Vec<(Literal, Literal)>,
 ) {
+    
     let mut litints = Vec::new();
     let mut litrange = Vec::new();
-=======
-fn convert_rangl(rangl: RangeList) -> (
-    Vec<syn::LitInt>,
-    Vec<(syn::LitInt, syn::token::DotDotEq, syn::LitInt)>) {
-    
-    let mut litints = Vec::<syn::LitInt>::new();
-    let mut litrange = Vec::<(syn::LitInt, syn::token::DotDotEq, syn::LitInt)>::new();
->>>>>>> 889dd312
 
     for x in rangl.0 {
         match &x {
@@ -77,13 +69,8 @@
     };
 
     if operator == Operator::Within || operator == Operator::NotWithin {
-<<<<<<< HEAD
         let rfront = &(r1.1)[0].0;
         let rback = &(r1.1)[0].1;
-=======
-        let rfront_lit = &(r1.1)[0].0;
-        let rback_lit = &(r1.1)[0].2;
->>>>>>> 889dd312
 
         let (rfront, rback, whole_symbol) = if left.operand.0 == 'n' {
             if !mod_check {
@@ -131,20 +118,7 @@
             let rfront = r.0;
             let rback = r.1;
 
-<<<<<<< HEAD
-            let rel_tokens = if left.operand.0 == 'n' {
-                if mod_check == false {
-                    quote! {matches!(po.i, #rfront ..= #rback) && po.f == 0 }
-                } else {
-                    quote! {matches!(po.i % #m, #rfront ..= #rback) && po.f == 0}
-                }
-            } else {
-                if mod_check == false {
-                    quote! {matches!(po.#l, #rfront ..= #rback)}
-                } else {
-                    quote! {matches!(po.#l % #m, #rfront ..= #rback)}
-                }
-=======
+
             let (symbol, perim) = if left.operand.0 == 'n' {
                 if !mod_check {
                     (quote!(po.i), quote!{ && po.f == 0})
@@ -160,10 +134,9 @@
                     },
                     quote!{},
                 )
->>>>>>> 889dd312
             };
 
-            let filling = quote! { #symbol, #rfront #rdot #rback };
+            let filling = quote! { #symbol, #rfront ..= #rback };
             let rel_tokens = quote! { matches!( #filling ) #perim };
             relations.push(rel_tokens);
         }
